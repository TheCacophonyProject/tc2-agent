--- conflicted
+++ resolved
@@ -112,23 +112,22 @@
         return Err(());
     }
 
-    // this seems to happen when save_audio fails...
-    let attempts = 5;
-    for i in 0..attempts{
-        let res = pin.set_interrupt(Trigger::RisingEdge, None);
-        match res{
-            Ok(())=> break,
-            Err(e)=>{
-                if i == attempts-1 {
-                    error!("Unable to set pi ping interrupt: {e}");
-                    return Err(());
-                }
-                info!("Pin interrupts failed,trying again {}",e);
-                sleep(Duration::from_millis(1));
-            }
-        }
-
-    }
+     // this seems to happen when save_audio fails...
+     let attempts = 100;
+     for i in 0..attempts{
+         let res = pin.set_interrupt(Trigger::RisingEdge, None);
+         match res{
+             Ok(())=> break,
+             Err(e)=>{
+                 if i == attempts-1 {
+                     error!("Unable to set pi ping interrupt: {e}");
+                     return Err(());
+                 }
+                 info!("Pin interrupts failed,trying again {}",e);
+                 sleep(Duration::from_millis(100));
+             }
+         }
+     }
     return Ok(pin)
 }
 
@@ -262,61 +261,12 @@
         let poll_result = pin.poll_interrupt(false, Some(Duration::from_millis(2000)));
         if let Ok(_pin_level) = poll_result {
             if _pin_level.is_some() {
-<<<<<<< HEAD
                 let res = reset_pin(pin,&gpio);
                 match res{
                     Ok((res))=> pin = res,
                     Err(())=>{
                         wait_for_threads_to_finish(save_threads);
                         process::exit(1);
-=======
-                {
-                    drop(pin);
-                    let output_pin = match gpio.get(7) {
-                        Ok(pin) => pin.into_output_low(),
-                        Err(e) => {
-                            error!(
-                                "Failed to get pi ping interrupt pin ({e}), \
-        is 'dtoverlay=spi0-1cs,cs0_pin=8' set in your config.txt?"
-                            );
-                            process::exit(1);
-                        }
-                    };
-                    drop(output_pin);
-                    pin = match gpio.get(7) {
-                        Ok(pin) => pin.into_input(),
-                        Err(e) => {
-                            error!(
-                                "Failed to get pi ping interrupt pin ({e}), \
-        is 'dtoverlay=spi0-1cs,cs0_pin=8' set in your config.txt?"
-                            );
-                            process::exit(1);
-                        }
-                    };
-
-                    pin.clear_interrupt()
-                        .map_err(|e| {
-                            error!("Unable to clear pi ping interrupt pin: {e}");
-                            process::exit(1);
-                        })
-                        .unwrap();
-
-                    // this seems to happen when save_audio fails...
-                    let attempts = 100;
-                    for i in 0..attempts{
-                        let res = pin.set_interrupt(Trigger::RisingEdge, None);
-                        match res{
-                            Ok(())=> break,
-                            Err(e)=>{
-                                if i == attempts-1 {
-                                    error!("Unable to set pi ping interrupt: {e}");
-                                    process::exit(1);
-                                }
-                                info!("Pin interrupts failed,trying again {}",e);
-                                sleep(Duration::from_millis(100));
-                            }
-                        }
->>>>>>> 99ef0094
                     }
                 }
 
