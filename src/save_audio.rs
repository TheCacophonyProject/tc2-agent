--- conflicted
+++ resolved
@@ -90,10 +90,6 @@
                 let location_timestamp =
                     format!("locTimestamp={}", device_config.location_timestamp().unwrap_or(0));
                 let device_id = format!("deviceId={}", device_config.device_id());
-<<<<<<< HEAD
-=======
-
->>>>>>> 99ef0094
                 let original_sample_rate = LittleEndian::read_u16(&audio_bytes[10..12]) as u32;
                 // our sample rate is as close as possible to 48000 i.e. 48031.
                 //AAC only uses standard sampling rates i.e. 48,44.1 etc so hard code 48000 for now
