--- conflicted
+++ resolved
@@ -125,22 +125,11 @@
                 if is_test_recording {
                     args.extend(&["-metadata", "testRecording=true"]);
                 }
-<<<<<<< HEAD
                 args.extend(&["-f", "mp4", &output_path]);
                 // Now transcode with ffmpeg – we create an AAC stream in an M4A wrapper to support adding metadata tags.
                 // Spawn ffmpeg process with stderr captured
                 let mut cmd = match Command::new("ffmpeg")
                     .args(&args)
-=======
-                args.push("-f");
-                args.push("mp4");
-                args.push(&output_path);
-                info!("Saving AAC file with args {:#?}", args);
-                // Now transcode with ffmpeg – we create an aac stream in an m4a wrapper in order
-                // to support adding metadata tags.
-                let mut cmd = Command::new("ffmpeg")
-                    .args(args.iter())
->>>>>>> 7e0012b6
                     .stdin(Stdio::piped())
                     .stdout(Stdio::null())
                     .stderr(Stdio::piped()) // Capture stderr
